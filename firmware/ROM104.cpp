--- conflicted
+++ resolved
@@ -313,10 +313,7 @@
 
 
   if (now > deadline) {
-<<<<<<< HEAD
-
-=======
->>>>>>> 0b8292aa
+
     if (operating) {
       digitalWrite(GPIO_CH0_RELAY_ENABLE, 0);
       digitalWrite(GPIO_CH1_RELAY_ENABLE, 0);
@@ -324,10 +321,6 @@
       digitalWrite(GPIO_CH3_RELAY_ENABLE, 0);
       operating = false;
     }
-<<<<<<< HEAD
-
-=======
->>>>>>> 0b8292aa
     if (!RELAY_OPERATION_QUEUE.isEmpty()) {
       opcode = RELAY_OPERATION_QUEUE.dequeue();
       if (opcode > 0) {
